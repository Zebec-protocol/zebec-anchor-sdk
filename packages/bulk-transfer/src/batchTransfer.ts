import * as anchor from "@project-serum/anchor";
import { createAssociatedTokenAccountInstruction, getAssociatedTokenAddressSync } from "@solana/spl-token";

import { IBatchTransferInstruction } from "./instructions";
import { parseToLamports, parseToUnits } from "./utils/parseUnits";

export interface ITransactionPayload {
	readonly transactions: anchor.web3.Transaction[];
	readonly blockhash: string;
	readonly lastValidBlockHeight: number;
	execute(): Promise<anchor.web3.TransactionSignature[]>;
}

export class TransactionPayload implements ITransactionPayload {
	constructor(
		private provider: anchor.AnchorProvider,
		public readonly transactions: anchor.web3.Transaction[],
		public readonly blockhash: string,
		public readonly lastValidBlockHeight: number,
	) {}

	async execute(): Promise<anchor.web3.TransactionSignature[]> {
		let signatures: string[] = [];
		const signedTxs = await this.provider.wallet.signAllTransactions(this.transactions);

		for (let i = 0; i < signedTxs.length; i++) {
			const signed = signedTxs[i];
			const signature = await this.provider.connection.sendRawTransaction(signed.serialize());
			await this.provider.connection.confirmTransaction({
				blockhash: this.blockhash,
				lastValidBlockHeight: this.lastValidBlockHeight,
				signature,
			});
			signatures.push(signature);
		}
		return signatures;
	}
}

export type BatchSolTransferData = { account: anchor.web3.PublicKey; amount: number | string };
export type BatchTokenTransferData = { account: anchor.web3.PublicKey; amount: number | string; decimals: number };

export class BatchTransferService {
	constructor(
		private readonly provider: anchor.AnchorProvider,
		private readonly batchTransferIxns: IBatchTransferInstruction,
	) {}

	async checkTokenAccount({
		accounts,
		mint,
		allowOwnerOffCurve,
	}: {
		accounts: anchor.web3.PublicKey[];
		mint: anchor.web3.PublicKey;
		allowOwnerOffCurve?: boolean;
	}): Promise<anchor.web3.PublicKey[]> {
		const arr: anchor.web3.PublicKey[] = [];

		for (let i = 0; i < accounts.length; i++) {
			const account = accounts[i];
			const tokenAccount = getAssociatedTokenAddressSync(mint, account, allowOwnerOffCurve);
			const accountInfo = await this.provider.connection.getAccountInfo(tokenAccount);
			if (accountInfo == null) {
				arr.push(account);
			}
		}
		return arr;
	}

	async depositSol({
		authority,
		amount,
	}: {
		authority: anchor.web3.PublicKey;
		amount: number | string;
	}): Promise<TransactionPayload> {
		const parsedAmount = parseToLamports(amount);
		const ix = await this.batchTransferIxns.getDepositSolInstruction(authority, parsedAmount);
		const { blockhash, lastValidBlockHeight } = await this.provider.connection.getLatestBlockhash();

		const transaction = new anchor.web3.Transaction().add(ix);
		transaction.feePayer = authority;
		transaction.recentBlockhash = blockhash;
		transaction.lastValidBlockHeight = lastValidBlockHeight;

		return new TransactionPayload(this.provider, [transaction], blockhash, lastValidBlockHeight);
	}

	async depositToken({
		authority,
		amount,
		decimals,
		mint,
	}: {
		authority: anchor.web3.PublicKey;
		mint: anchor.web3.PublicKey;
		amount: number | string;
		decimals: number;
	}): Promise<TransactionPayload> {
		const parsedAmount = parseToUnits(amount, decimals);
		const ix = await this.batchTransferIxns.getDepositTokenInstruciton(authority, mint, parsedAmount);
		const { blockhash, lastValidBlockHeight } = await this.provider.connection.getLatestBlockhash();

		const transaction = new anchor.web3.Transaction().add(ix);
		transaction.feePayer = authority;
		transaction.recentBlockhash = blockhash;
		transaction.lastValidBlockHeight = lastValidBlockHeight;

		return new TransactionPayload(this.provider, [transaction], blockhash, lastValidBlockHeight);
	}

	async transferSolInBatch({
		authority,
		batchData,
	}: {
		authority: anchor.web3.PublicKey;
		batchData: BatchSolTransferData[];
	}): Promise<TransactionPayload> {
		const parsedAmounts = batchData.map<anchor.BN>(({ amount }) => parseToLamports(amount));
		const accounts = batchData.map<anchor.web3.PublicKey>(({ account }) => account);
		const ix = await this.batchTransferIxns.getSolBatchTransfer(authority, parsedAmounts, accounts);
		const { blockhash, lastValidBlockHeight } = await this.provider.connection.getLatestBlockhash();

		const transaction = new anchor.web3.Transaction().add(ix);
		transaction.feePayer = authority;
		transaction.recentBlockhash = blockhash;
		transaction.lastValidBlockHeight = lastValidBlockHeight;

		return new TransactionPayload(this.provider, [transaction], blockhash, lastValidBlockHeight);
	}

	async transferTokenInBatch({
		authority,
		batchData,
		mint,
	}: {
		authority: anchor.web3.PublicKey;
		mint: anchor.web3.PublicKey;
		batchData: BatchTokenTransferData[];
	}): Promise<TransactionPayload> {
		const parsedAmounts = batchData.map<anchor.BN>(({ amount, decimals }) => parseToUnits(amount, decimals));
		const accounts = batchData.map<anchor.web3.PublicKey>(({ account }) => account);
		const ix = await this.batchTransferIxns.getTokenBatchTransfer(authority, mint, parsedAmounts, accounts);
		const { blockhash, lastValidBlockHeight } = await this.provider.connection.getLatestBlockhash();

		const transaction = new anchor.web3.Transaction().add(ix);
		transaction.feePayer = authority;
		transaction.recentBlockhash = blockhash;
		transaction.lastValidBlockHeight = lastValidBlockHeight;

<<<<<<< HEAD
		return new TransactionPayload(this.provider, [transaction], blockhash, lastValidBlockHeight);
=======
		const execute = this.createTransactionExecuter([transaction as T], blockhash, lastValidBlockHeight);

		return {
			blockhash,
			lastValidBlockHeight,
			transactions: [transaction],
			execute,
		};
	}

	async createLookupTables(
		feepayer: anchor.web3.PublicKey,
		users: anchor.web3.PublicKey[],
		mint: anchor.web3.PublicKey,
	): Promise<TransactionPayload> {
		const tokenAddresses = users.map((account) => getAssociatedTokenAddressSync(account, mint, true));

		const { blockhash, lastValidBlockHeight } = await this.provider.connection.getLatestBlockhash();

		//create lookup table instruction
		const [lookupTableInst, lookupTableAddress] = anchor.web3.AddressLookupTableProgram.createLookupTable({
			authority: feepayer,
			payer: feepayer,
			recentSlot: await this.provider.connection.getSlot("finalized"),
		});
		const messageCreateTable = new anchor.web3.TransactionMessage({
			instructions: [lookupTableInst],
			payerKey: feepayer,
			recentBlockhash: blockhash,
		}).compileToV0Message();
		const txCreateTable = new anchor.web3.VersionedTransaction(messageCreateTable);

		//add users addresses to lookup table
		const addAccounts = anchor.web3.AddressLookupTableProgram.extendLookupTable({
			payer: feepayer,
			authority: feepayer,
			lookupTable: lookupTableAddress,
			addresses: users,
		});
		const messageAddAccounts = new anchor.web3.TransactionMessage({
			instructions: [addAccounts],
			payerKey: feepayer,
			recentBlockhash: blockhash,
		}).compileToV0Message();
		const txAddAccounts = new anchor.web3.VersionedTransaction(messageAddAccounts);

		//add users token addresses to lookup table
		tokenAddresses.push()
		const addTokenAccounts = anchor.web3.AddressLookupTableProgram.extendLookupTable({
			payer: feepayer,
			authority: feepayer,
			lookupTable: lookupTableAddress,
			addresses: tokenAddresses,
		});
		const messageAddTokenAccounts = new anchor.web3.TransactionMessage({
			instructions: [addTokenAccounts],
			payerKey: feepayer,
			recentBlockhash: blockhash,
		}).compileToV0Message();
		const txAddTokenAccounts = new anchor.web3.VersionedTransaction(messageAddTokenAccounts);

		const transactions = [txCreateTable, txAddAccounts, txAddTokenAccounts];
		const execute = this.createTransactionExecuter(transactions as T[], blockhash, lastValidBlockHeight);

		return {
			transactions,
			blockhash,
			lastValidBlockHeight,
			lookupTableAddress,
			execute,
		};
>>>>>>> b5ad8081
	}

	async createTokenAccounts({
		feepayer,
		mint,
		users,
	}: {
		feepayer: anchor.web3.PublicKey;
		users: anchor.web3.PublicKey[];
		mint: anchor.web3.PublicKey;
	}): Promise<TransactionPayload> {
		const { blockhash, lastValidBlockHeight } = await this.provider.connection.getLatestBlockhash();

		const transaction = new anchor.web3.Transaction();

		if (users.length > 30) {
			throw new Error("Accounts more than 30 will exceed max transaction size limit!");
		}

		for (let i = 0; i < users.length; i++) {
			const tokenAccount = getAssociatedTokenAddressSync(mint, users[i], true);
			transaction.add(
				createAssociatedTokenAccountInstruction(this.provider.wallet.publicKey, tokenAccount, users[i], mint),
			);
		}
		transaction.feePayer = feepayer;
		transaction.recentBlockhash = blockhash;
		transaction.lastValidBlockHeight = lastValidBlockHeight;

		return new TransactionPayload(this.provider, [transaction], blockhash, lastValidBlockHeight);
	}
}<|MERGE_RESOLUTION|>--- conflicted
+++ resolved
@@ -1,8 +1,14 @@
 import * as anchor from "@project-serum/anchor";
-import { createAssociatedTokenAccountInstruction, getAssociatedTokenAddressSync } from "@solana/spl-token";
+import {
+	createAssociatedTokenAccountInstruction,
+	getAssociatedTokenAddressSync,
+} from "@solana/spl-token";
 
 import { IBatchTransferInstruction } from "./instructions";
-import { parseToLamports, parseToUnits } from "./utils/parseUnits";
+import {
+	parseToLamports,
+	parseToUnits,
+} from "./utils/parseUnits";
 
 export interface ITransactionPayload {
 	readonly transactions: anchor.web3.Transaction[];
@@ -149,81 +155,7 @@
 		transaction.recentBlockhash = blockhash;
 		transaction.lastValidBlockHeight = lastValidBlockHeight;
 
-<<<<<<< HEAD
 		return new TransactionPayload(this.provider, [transaction], blockhash, lastValidBlockHeight);
-=======
-		const execute = this.createTransactionExecuter([transaction as T], blockhash, lastValidBlockHeight);
-
-		return {
-			blockhash,
-			lastValidBlockHeight,
-			transactions: [transaction],
-			execute,
-		};
-	}
-
-	async createLookupTables(
-		feepayer: anchor.web3.PublicKey,
-		users: anchor.web3.PublicKey[],
-		mint: anchor.web3.PublicKey,
-	): Promise<TransactionPayload> {
-		const tokenAddresses = users.map((account) => getAssociatedTokenAddressSync(account, mint, true));
-
-		const { blockhash, lastValidBlockHeight } = await this.provider.connection.getLatestBlockhash();
-
-		//create lookup table instruction
-		const [lookupTableInst, lookupTableAddress] = anchor.web3.AddressLookupTableProgram.createLookupTable({
-			authority: feepayer,
-			payer: feepayer,
-			recentSlot: await this.provider.connection.getSlot("finalized"),
-		});
-		const messageCreateTable = new anchor.web3.TransactionMessage({
-			instructions: [lookupTableInst],
-			payerKey: feepayer,
-			recentBlockhash: blockhash,
-		}).compileToV0Message();
-		const txCreateTable = new anchor.web3.VersionedTransaction(messageCreateTable);
-
-		//add users addresses to lookup table
-		const addAccounts = anchor.web3.AddressLookupTableProgram.extendLookupTable({
-			payer: feepayer,
-			authority: feepayer,
-			lookupTable: lookupTableAddress,
-			addresses: users,
-		});
-		const messageAddAccounts = new anchor.web3.TransactionMessage({
-			instructions: [addAccounts],
-			payerKey: feepayer,
-			recentBlockhash: blockhash,
-		}).compileToV0Message();
-		const txAddAccounts = new anchor.web3.VersionedTransaction(messageAddAccounts);
-
-		//add users token addresses to lookup table
-		tokenAddresses.push()
-		const addTokenAccounts = anchor.web3.AddressLookupTableProgram.extendLookupTable({
-			payer: feepayer,
-			authority: feepayer,
-			lookupTable: lookupTableAddress,
-			addresses: tokenAddresses,
-		});
-		const messageAddTokenAccounts = new anchor.web3.TransactionMessage({
-			instructions: [addTokenAccounts],
-			payerKey: feepayer,
-			recentBlockhash: blockhash,
-		}).compileToV0Message();
-		const txAddTokenAccounts = new anchor.web3.VersionedTransaction(messageAddTokenAccounts);
-
-		const transactions = [txCreateTable, txAddAccounts, txAddTokenAccounts];
-		const execute = this.createTransactionExecuter(transactions as T[], blockhash, lastValidBlockHeight);
-
-		return {
-			transactions,
-			blockhash,
-			lastValidBlockHeight,
-			lookupTableAddress,
-			execute,
-		};
->>>>>>> b5ad8081
 	}
 
 	async createTokenAccounts({
