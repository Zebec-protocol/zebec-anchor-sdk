--- conflicted
+++ resolved
@@ -162,7 +162,6 @@
 	}: {
 		authority: string;
 		mint: string;
-<<<<<<< HEAD
 		batchData: BatchTokenTransferData[][];
 	}) {
 		const transactions: anchor.web3.Transaction[] = [];
@@ -179,33 +178,7 @@
 				parsedAmounts,
 				accounts,
 			);
-=======
-		batchData: BatchTokenTransferData[];
-	}): Promise<TransactionPayload> {
-		const parsedAmounts = batchData.map<anchor.BN>(({ amount, decimals }) => parseToUnits(amount, decimals));
-		const accounts = await Promise.all(
-			batchData.map<Promise<anchor.web3.PublicKey>>(
-				async ({ account }) =>
-					await anchor.utils.token.associatedAddress({
-						mint: new anchor.web3.PublicKey(mint),
-						owner: new anchor.web3.PublicKey(account),
-					}),
-			),
-		);
-		const ix = await this.batchTransferIxns.getTokenBatchTransferInstruction(
-			new anchor.web3.PublicKey(authority),
-			new anchor.web3.PublicKey(mint),
-			parsedAmounts,
-			accounts,
-		);
-		const { blockhash, lastValidBlockHeight } = await this.provider.connection.getLatestBlockhash();
-
-		const transaction = new anchor.web3.Transaction().add(ix);
-		transaction.feePayer = new anchor.web3.PublicKey(authority);
-		transaction.recentBlockhash = blockhash;
-		transaction.lastValidBlockHeight = lastValidBlockHeight;
->>>>>>> 34a9b6e2
-
+      
 			const transaction = new anchor.web3.Transaction().add(ix);
 			transaction.feePayer = new anchor.web3.PublicKey(authority);
 			transactions.push(transaction);
@@ -222,7 +195,6 @@
 		users: string[];
 		mint: string;
 	}): Promise<TransactionPayload> {
-<<<<<<< HEAD
 		const transactions: anchor.web3.Transaction[] = [];
 		let receivers: anchor.web3.PublicKey[][] = chunkArray(users, 13);
 		for (let i = 0; i < receivers.length; i++) {
@@ -241,33 +213,8 @@
 			transactions.push(transaction);
 		}
 		return new TransactionPayload(this.provider, transactions);
-=======
-		const { blockhash, lastValidBlockHeight } = await this.provider.connection.getLatestBlockhash();
-
-		const transaction = new anchor.web3.Transaction();
-
-		if (users.length > 30) {
-			throw new Error("Accounts more than 30 will exceed max transaction size limit!");
-		}
-
-		for (let i = 0; i < users.length; i++) {
-			const owner = new anchor.web3.PublicKey(users[i]);
-			const mint_ = new anchor.web3.PublicKey(mint);
-			const tokenAccount = await anchor.utils.token.associatedAddress({
-				mint: mint_,
-				owner,
-			});
-			transaction.add(
-				createAssociatedTokenAccountInstruction(this.provider.wallet.publicKey, tokenAccount, owner, mint_),
-			);
-		}
-		transaction.feePayer = new anchor.web3.PublicKey(feepayer);
-		transaction.recentBlockhash = blockhash;
-		transaction.lastValidBlockHeight = lastValidBlockHeight;
-
-		return new TransactionPayload(this.provider, [transaction], blockhash, lastValidBlockHeight);
->>>>>>> 34a9b6e2
-	}
+	}
+  
 	async withdrawSol({
 		authority,
 		amount,
