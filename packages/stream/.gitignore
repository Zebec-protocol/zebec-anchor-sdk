node_modules/
*.log
.DS_Store
<<<<<<< HEAD

=======
>>>>>>> dffbe526
dist/<|MERGE_RESOLUTION|>--- conflicted
+++ resolved
@@ -1,8 +1,4 @@
 node_modules/
 *.log
 .DS_Store
-<<<<<<< HEAD
-
-=======
->>>>>>> dffbe526
 dist/