--- conflicted
+++ resolved
@@ -1,10 +1,6 @@
 {
   "name": "@zebec-protocol/stream",
-<<<<<<< HEAD
-  "version": "1.0.0",
-=======
   "version": "1.8.0-dev.2",
->>>>>>> 1abc783e
   "description": "Zebec Protocol SDK - Stream",
   "types": "./dist/types/index.d.ts",
   "main": "./dist/esm/index.js",
